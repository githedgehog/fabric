--- conflicted
+++ resolved
@@ -22,11 +22,7 @@
 
 ## Tool Versions
 KUSTOMIZE_VERSION ?= v4.5.7
-<<<<<<< HEAD
-CONTROLLER_TOOLS_VERSION ?= v0.10.1
-=======
 CONTROLLER_TOOLS_VERSION ?= v0.11.1
->>>>>>> 57264aa2
 ACTIONLINT_VERSION ?= v1.6.22
 CRD_REF_DOCS_VERSION ?= master ## Use master for now, to be replaced with stable version 
 
