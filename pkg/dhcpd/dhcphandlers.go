// Copyright 2023 Hedgehog
//
// Licensed under the Apache License, Version 2.0 (the "License");
// you may not use this file except in compliance with the License.
// You may obtain a copy of the License at
//
//     http://www.apache.org/licenses/LICENSE-2.0
//
// Unless required by applicable law or agreed to in writing, software
// distributed under the License is distributed on an "AS IS" BASIS,
// WITHOUT WARRANTIES OR CONDITIONS OF ANY KIND, either express or implied.
// See the License for the specific language governing permissions and
// limitations under the License.

//go:build linux

package dhcpd

import (
	"encoding/binary"
	"net"
	"net/url"
	"strings"
	"time"

	"github.com/insomniacslk/dhcp/dhcpv4"
	"github.com/pkg/errors"
	"go.githedgehog.com/fabric/api/dhcp/v1alpha2"
	"go.githedgehog.com/fabric/pkg/util/netlinkutil"
	metav1 "k8s.io/apimachinery/pkg/apis/meta/v1"
)

func handleDiscover4(req, resp *dhcpv4.DHCPv4) error {
	if relayAgentInfo := req.RelayAgentInfo(); relayAgentInfo != nil {
		circuitID := relayAgentInfo.Get(dhcpv4.AgentCircuitIDSubOption)
		vrfName := relayAgentInfo.Get(dhcpv4.VirtualSubnetSelectionSubOption)
		if len(vrfName) > 1 {
			vrfName = vrfName[1:]
		}
		// Get subnet for this vrf and circuitID
		subnet, err := getSubnetInfo(string(vrfName), string(circuitID))
		if err != nil {
			return errors.Wrapf(err, "handleDiscover4: failed to get subnet info")
		}
		routes, err := netlinkutil.RouteGet(req.GatewayIPAddr)
		if err != nil {
			return errors.Wrapf(err, "handleDiscover4: failed to get route")
		}

		subnet.Lock()
		defer func() {

			addPxeInfo(req, resp, subnet)
			subnet.Unlock()
		}()
		if reservation, ok := subnet.allocations.allocation[req.ClientHWAddr.String()]; ok {
			// We have a reservation for this populate the response and send back
			resp.YourIPAddr = reservation.address.IP
			resp.Options.Update(dhcpv4.OptIPAddressLeaseTime(leaseTime))
			resp.Options.Update(dhcpv4.OptSubnetMask(reservation.address.Mask))

			resp.Options.Update(dhcpv4.OptRouter(net.ParseIP(subnet.dhcpSubnet.Spec.Gateway)))

			resp.Options.Update(dhcpv4.OptServerIdentifier(routes[0].Src))
			if len(subnet.dhcpSubnet.Spec.DNSServer) > 0 {
				resp.Options.Update(dhcpv4.OptDNS(net.ParseIP(subnet.dhcpSubnet.Spec.DNSServer)))
			}
			if len(subnet.dhcpSubnet.Spec.TimeServer) > 0 {
				resp.Options.Update(dhcpv4.OptNTPServers(net.ParseIP(subnet.dhcpSubnet.Spec.TimeServer)))
			}
			return nil
		}
		// This is not  a know reservation
		ipnet, err := subnet.pool.Allocate()
		if err != nil {
			return errors.Wrapf(err, "handleDiscover4: failed to allocate ip")
		}
		resp.YourIPAddr = ipnet.IP
		resp.Options.Update(dhcpv4.OptIPAddressLeaseTime(leaseTime))
		resp.Options.Update(dhcpv4.OptSubnetMask(ipnet.Mask))
		resp.Options.Update(dhcpv4.OptRouter(net.ParseIP(subnet.dhcpSubnet.Spec.Gateway)))
		resp.Options.Update(dhcpv4.OptServerIdentifier(routes[0].Src))
		subnet.allocations.allocation[req.ClientHWAddr.String()] = &ipreservation{
			address:    ipnet,
			macAddress: req.ClientHWAddr.String(),
			expiry:     time.Now().Add(leaseTime),
			state:      pending,
			hostname:   req.HostName(),
		}
		if len(subnet.dhcpSubnet.Spec.DNSServer) > 0 {
			resp.Options.Update(dhcpv4.OptDNS(net.ParseIP(subnet.dhcpSubnet.Spec.DNSServer)))
		}
		if len(subnet.dhcpSubnet.Spec.TimeServer) > 0 {
			resp.Options.Update(dhcpv4.OptNTPServers(net.ParseIP(subnet.dhcpSubnet.Spec.TimeServer)))
		}
		mtu := make([]byte, 4)
		binary.BigEndian.PutUint32(mtu, subnet.dhcpSubnet.Spec.InterfaceMTU)
		resp.Options.Update(dhcpv4.Option{
			Code: dhcpv4.OptionInterfaceMTU,
			Value: dhcpv4.OptionGeneric{
				Data: mtu,
			},
		})
		time.AfterFunc(pendingDiscoverTimeout, func() {
			subnet.Lock()
			defer subnet.Unlock()
			if reservation, ok := subnet.allocations.allocation[req.ClientHWAddr.String()]; ok {
				if reservation.state == committed {
					// The IP already committed. We saw request that follows and allocated
					return
				}
				// We did not see the request that follows. We need to release the IP
				delete(subnet.allocations.allocation, req.ClientHWAddr.String())
				if err := subnet.pool.Free(reservation.address); err != nil {
					log.Errorf("Failed to free reservation %s:%s with error: %v", req.ClientHWAddr.String(), reservation.address.String(), err)
				}
			}
		})
	}

	return nil
}

func handleRequest4(req, resp *dhcpv4.DHCPv4) error {
	if relayAgentInfo := req.RelayAgentInfo(); relayAgentInfo != nil {
		circuitID := relayAgentInfo.Get(dhcpv4.AgentCircuitIDSubOption)
		vrfName := relayAgentInfo.Get(dhcpv4.VirtualSubnetSelectionSubOption)
		if len(vrfName) > 1 {
			vrfName = vrfName[1:]
		}
		routes, err := netlinkutil.RouteGet(req.GatewayIPAddr)
		if err != nil {
			log.Errorf("Error getting route %v", err)
		}
		subnet, err := getSubnetInfo(string(vrfName), string(circuitID))
		if err != nil {
			return errors.Wrapf(err, "handleRequest4: failed to get subnet info")
		}
		subnet.Lock()
		defer func() {
			addPxeInfo(req, resp, subnet)
			subnet.Unlock()
		}()
		reservation, ok := subnet.allocations.allocation[req.ClientHWAddr.String()]
		if ok {
			reservation.state = committed
			reservation.expiry = time.Now().Add(leaseTime)
			resp.YourIPAddr = reservation.address.IP
			resp.Options.Update(dhcpv4.OptIPAddressLeaseTime(leaseTime))
			resp.Options.Update(dhcpv4.OptSubnetMask(reservation.address.Mask))
			resp.Options.Update(dhcpv4.OptServerIdentifier(routes[0].Src))
			resp.Options.Update(dhcpv4.OptRouter(net.ParseIP(subnet.dhcpSubnet.Spec.Gateway)))
			subnet.dhcpSubnet.Status.Allocated[req.ClientHWAddr.String()] = v1alpha2.DHCPAllocated{
				IP:       reservation.address.IP.String(),
				Expiry:   metav1.NewTime(reservation.expiry),
				Hostname: reservation.hostname,
			}
			if err := updateBackend4(subnet.dhcpSubnet); err != nil {
				log.Warnf("Update Backend failed for record with Mac Address: %s IP %s", req.ClientHWAddr.String(), reservation.address.IP.String())
			}

			return nil
		}
		ipnet, err := subnet.pool.Allocate()
		if err != nil {
			return errors.Wrapf(err, "handleRequest4: failed to allocate ip")
		}
		resp.YourIPAddr = ipnet.IP
		resp.Options.Update(dhcpv4.OptIPAddressLeaseTime(leaseTime))
		resp.Options.Update(dhcpv4.OptSubnetMask(ipnet.Mask))
		resp.Options.Update(dhcpv4.OptRouter(net.ParseIP(subnet.dhcpSubnet.Spec.Gateway)))
		resp.Options.Update(dhcpv4.OptServerIdentifier(routes[0].Src))
		subnet.allocations.allocation[req.ClientHWAddr.String()] = &ipreservation{
			address:    ipnet,
			macAddress: req.ClientHWAddr.String(),
			expiry:     time.Now().Add(leaseTime),
			state:      committed,
			hostname:   req.HostName(),
		}
		subnet.dhcpSubnet.Status.Allocated[req.ClientHWAddr.String()] = v1alpha2.DHCPAllocated{
			IP:       ipnet.IP.String(),
			Expiry:   metav1.NewTime(time.Now().Add(leaseTime)),
			Hostname: req.HostName(),
		}
		if err := updateBackend4(subnet.dhcpSubnet); err != nil {
			log.Warnf("Update Backend failed for record with Mac Address: %s IP %s", req.ClientHWAddr.String(), ipnet.String())
		}
	}

	return nil
}

func handleDecline4(req, _ /* resp */ *dhcpv4.DHCPv4) error {
	if relayAgentInfo := req.RelayAgentInfo(); relayAgentInfo != nil {
		circuitID := relayAgentInfo.Get(dhcpv4.AgentCircuitIDSubOption)
		vrfName := relayAgentInfo.Get(dhcpv4.VirtualSubnetSelectionSubOption)
		if len(vrfName) > 1 {
			vrfName = vrfName[1:]
		}
		subnet, err := getSubnetInfo(string(vrfName), string(circuitID))
		if err != nil {
			return errors.Wrapf(err, "handleDiscover4: failed to get subnet info")
		}
		subnet.Lock()
		defer subnet.Unlock()
		reservation, ok := subnet.allocations.allocation[req.ClientHWAddr.String()]
		if !ok {
			log.Debugf("No reservation found for mac %s ip %s", req.ClientHWAddr.String(), req.ClientIPAddr.String())
		}
		delete(subnet.allocations.allocation, req.ClientHWAddr.String())
		if err := subnet.pool.Free(reservation.address); err != nil {
			log.Errorf("IP address %s could not be released", reservation.address.String())
		}
		delete(subnet.dhcpSubnet.Status.Allocated, req.ClientHWAddr.String())
		if err := updateBackend4(subnet.dhcpSubnet); err != nil {
			log.Warnf("Update Backend failed for record with Mac Address: %s IP %s", req.ClientHWAddr.String(), reservation.address.IP.String())
		}
	}

	return nil
}

func handleRelease4(req, _ /* resp */ *dhcpv4.DHCPv4) error {
	if relayAgentInfo := req.RelayAgentInfo(); relayAgentInfo != nil {
		circuitID := relayAgentInfo.Get(dhcpv4.AgentCircuitIDSubOption)
		vrfName := relayAgentInfo.Get(dhcpv4.VirtualSubnetSelectionSubOption)
		if len(vrfName) > 1 {
			vrfName = vrfName[1:]
		}
		subnet, err := getSubnetInfo(string(vrfName), string(circuitID))
		if err != nil {
			return errors.Wrapf(err, "handleDiscover4: failed to get subnet info")
		}
		subnet.Lock()
		defer subnet.Unlock()
		reservation, ok := subnet.allocations.allocation[req.ClientHWAddr.String()]
		if !ok {
			log.Debugf("No reservation found for mac %s ip %s", req.ClientHWAddr.String(), req.ClientIPAddr.String())
		}
		delete(subnet.allocations.allocation, req.ClientHWAddr.String())
		if err := subnet.pool.Free(reservation.address); err != nil {
			log.Errorf("IP address %s could not be released", reservation.address.String())
		}
		delete(subnet.dhcpSubnet.Status.Allocated, req.ClientHWAddr.String())
		if err := updateBackend4(subnet.dhcpSubnet); err != nil {
			log.Warnf("Update Backend failed for record with Mac Address: %s IP %s", req.ClientHWAddr.String(), reservation.address.IP.String())
		}
	}

	return nil
}

func getSubnetInfo(vrfName string, circuitID string) (*ManagedSubnet, error) {
	pluginHdl.dhcpSubnets.Lock()
	defer pluginHdl.dhcpSubnets.Unlock()
	subnet, ok := pluginHdl.dhcpSubnets.subnets[vrfName+circuitID]
	if !ok {
		return nil, errors.Errorf("No subnet found for vrf %s and circuitID %s", vrfName, circuitID)
	}

	return subnet, nil
}

func handleExpiredLeases() {
	// wake up every 2 min and try looking for expired leases
	// This is a long loop we migh want to break this so we don't spend too much time here
	ticker := time.NewTicker(120 * time.Second)
	for range ticker.C {
		if pluginHdl.dhcpSubnets == nil {
			continue
		}
		pluginHdl.dhcpSubnets.Lock()
		for _, v := range pluginHdl.dhcpSubnets.subnets {
			for hwmacaddress, reservation := range v.allocations.allocation {
				if time.Now().After(reservation.expiry) {
					// lease expired
					delete(v.allocations.allocation, hwmacaddress)
					delete(v.dhcpSubnet.Status.Allocated, hwmacaddress)
				}
				if err := updateBackend4(v.dhcpSubnet); err != nil {
					log.Warnf("Update Backend failed for record with Mac Address: %s IP %s", hwmacaddress, reservation.address.String())
				}
			}
		}
		pluginHdl.dhcpSubnets.Unlock()
	}
}

func addPxeInfo(req, resp *dhcpv4.DHCPv4, subnet *ManagedSubnet) {
	relayAgentInfo := req.RelayAgentInfo()
	if relayAgentInfo == nil || subnet.dhcpSubnet == nil {
		return
	}
	circuitID := relayAgentInfo.Get(dhcpv4.AgentCircuitIDSubOption)
	vrfName := relayAgentInfo.Get(dhcpv4.VirtualSubnetSelectionSubOption)

	// Add TFTP server Option Name
	if len(subnet.dhcpSubnet.Spec.PXEURL) <= 0 &&
		(req.IsOptionRequested(dhcpv4.OptionTFTPServerName) || req.IsOptionRequested(dhcpv4.OptionBootfileName)) { // PxeURL is not specified return early with an error message
		log.Errorf("Client Requested pxe but it is not configured circuitID %s vrfName %s macAddress %s", circuitID, vrfName, req.ClientHWAddr.String())

		return
	}
	u, err := url.Parse(subnet.dhcpSubnet.Spec.PXEURL)
	if err != nil {
		log.Errorf("Invalid Pxe URL %s: %v", subnet.dhcpSubnet.Spec.PXEURL, err)

		return
	}
	if req.IsOptionRequested(dhcpv4.OptionTFTPServerName) {
		resp.Options.Update(dhcpv4.OptTFTPServerName(u.Host))
	}
<<<<<<< HEAD

=======
	if len(subnet.dhcpSubnet.Spec.DNSServer) > 0 {
		resp.Options.Update(dhcpv4.OptDNS(net.ParseIP(subnet.dhcpSubnet.Spec.DNSServer)))
	}
	if len(subnet.dhcpSubnet.Spec.TimeServer) > 0 {
		resp.Options.Update(dhcpv4.OptNTPServers(net.ParseIP(subnet.dhcpSubnet.Spec.TimeServer)))
	}
>>>>>>> cd7f46a9
	if req.IsOptionRequested(dhcpv4.OptionBootfileName) {
		switch u.Scheme {
		case "http", "https", "ftp":
			vendorClassIdentifer := req.Options.Get(dhcpv4.OptionClassIdentifier)
			resp.BootFileName = u.String()
			resp.Options.Update(dhcpv4.OptClassIdentifier(string(vendorClassIdentifer)))
		default:
			resp.Options.Update(dhcpv4.OptBootFileName(strings.TrimPrefix(u.Path, "/")))
			resp.Options.Update(dhcpv4.OptServerIdentifier(net.ParseIP(u.Host)))
		}
	}
}<|MERGE_RESOLUTION|>--- conflicted
+++ resolved
@@ -49,7 +49,6 @@
 
 		subnet.Lock()
 		defer func() {
-
 			addPxeInfo(req, resp, subnet)
 			subnet.Unlock()
 		}()
@@ -68,6 +67,7 @@
 			if len(subnet.dhcpSubnet.Spec.TimeServer) > 0 {
 				resp.Options.Update(dhcpv4.OptNTPServers(net.ParseIP(subnet.dhcpSubnet.Spec.TimeServer)))
 			}
+
 			return nil
 		}
 		// This is not  a know reservation
@@ -310,16 +310,6 @@
 	if req.IsOptionRequested(dhcpv4.OptionTFTPServerName) {
 		resp.Options.Update(dhcpv4.OptTFTPServerName(u.Host))
 	}
-<<<<<<< HEAD
-
-=======
-	if len(subnet.dhcpSubnet.Spec.DNSServer) > 0 {
-		resp.Options.Update(dhcpv4.OptDNS(net.ParseIP(subnet.dhcpSubnet.Spec.DNSServer)))
-	}
-	if len(subnet.dhcpSubnet.Spec.TimeServer) > 0 {
-		resp.Options.Update(dhcpv4.OptNTPServers(net.ParseIP(subnet.dhcpSubnet.Spec.TimeServer)))
-	}
->>>>>>> cd7f46a9
 	if req.IsOptionRequested(dhcpv4.OptionBootfileName) {
 		switch u.Scheme {
 		case "http", "https", "ftp":
