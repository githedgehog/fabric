// Copyright 2023 Hedgehog
//
// Licensed under the Apache License, Version 2.0 (the "License");
// you may not use this file except in compliance with the License.
// You may obtain a copy of the License at
//
//     http://www.apache.org/licenses/LICENSE-2.0
//
// Unless required by applicable law or agreed to in writing, software
// distributed under the License is distributed on an "AS IS" BASIS,
// WITHOUT WARRANTIES OR CONDITIONS OF ANY KIND, either express or implied.
// See the License for the specific language governing permissions and
// limitations under the License.

package v1alpha2

import (
	"context"
	"net"

	"github.com/pkg/errors"
	"go.githedgehog.com/fabric/api/meta"
	wiringapi "go.githedgehog.com/fabric/api/wiring/v1alpha2"
	"go.githedgehog.com/fabric/pkg/util/iputil"
	apierrors "k8s.io/apimachinery/pkg/api/errors"
	metav1 "k8s.io/apimachinery/pkg/apis/meta/v1"
	"k8s.io/apimachinery/pkg/types"
	"sigs.k8s.io/controller-runtime/pkg/client"
	"sigs.k8s.io/controller-runtime/pkg/webhook/admission"
)

// NOTE: json tags are required.  Any new fields you add must have json tags for the fields to be serialized.

// TODO specify gateway explicitly?
// TODO rename VPCSubnet.Subnet to CIDR? or CIDRBlock like in AWS?

// VPCSpec defines the desired state of VPC.
// At least one subnet is required.
type VPCSpec struct {
	// Subnets is the list of VPC subnets to configure
	Subnets map[string]*VPCSubnet `json:"subnets,omitempty"`
	// IPv4Namespace is the name of the IPv4Namespace this VPC belongs to (if not specified, "default" is used)
	IPv4Namespace string `json:"ipv4Namespace,omitempty"`
	// VLANNamespace is the name of the VLANNamespace this VPC belongs to (if not specified, "default" is used)
	VLANNamespace string `json:"vlanNamespace,omitempty"`
	// DefaultIsolated sets default behavior for isolated mode for the subnets (disabled by default)
	DefaultIsolated bool `json:"defaultIsolated,omitempty"`
	// DefaultRestricted sets default behavior for restricted mode for the subnets (disabled by default)
	DefaultRestricted bool `json:"defaultRestricted,omitempty"`
	// Permit defines a list of the access policies between the subnets within the VPC - each policy is a list of subnets that have access to each other.
	// It's applied on top of the subnet isolation flag and if subnet isn't isolated it's not required to have it in a permit list while if vpc is marked
	// as isolated it's required to have it in a permit list to have access to other subnets.
	Permit [][]string `json:"permit,omitempty"`
	// StaticRoutes is the list of additional static routes for the VPC
	StaticRoutes []VPCStaticRoute `json:"staticRoutes,omitempty"`
}

// VPCSubnet defines the VPC subnet configuration
type VPCSubnet struct {
	// Subnet is the subnet CIDR block, such as "10.0.0.0/24", should belong to the IPv4Namespace and be unique within the namespace
	Subnet string `json:"subnet,omitempty"`
	// Gateway (optional) for the subnet, if not specified, the first IP (e.g. 10.0.0.1) in the subnet is used as the gateway
	Gateway string `json:"gateway,omitempty"`
	// DHCP is the on-demand DHCP configuration for the subnet
	DHCP VPCDHCP `json:"dhcp,omitempty"`
	// VLAN is the VLAN ID for the subnet, should belong to the VLANNamespace and be unique within the namespace
	VLAN uint16 `json:"vlan,omitempty"`
	// Isolated is the flag to enable isolated mode for the subnet which means no access to and from the other subnets within the VPC
	Isolated *bool `json:"isolated,omitempty"`
	// Restricted is the flag to enable restricted mode for the subnet which means no access between hosts within the subnet itself
	Restricted *bool `json:"restricted,omitempty"`
}

// VPCDHCP defines the on-demand DHCP configuration for the subnet
type VPCDHCP struct {
	// Relay is the DHCP relay IP address, if specified, DHCP server will be disabled
	Relay string `json:"relay,omitempty"`
	// Enable enables DHCP server for the subnet
	Enable bool `json:"enable,omitempty"`
	// Range (optional) is the DHCP range for the subnet if DHCP server is enabled
	Range *VPCDHCPRange `json:"range,omitempty"`
	// PXEURL (optional) to identify the pxe server to use to boot hosts connected to this segment such as http://10.10.10.99/bootfilename or tftp://10.10.10.99/bootfilename, http query strings are not supported
	PXEURL string `json:"pxeURL,omitempty"`
	// DNS server address to configure Domain Name server for this particular segment such as 10.10.10.2
	DNSServer string `json:"dnsServer"`
	// TimeServer address to configure NTP time server for this particular segment such 10.10.10.2
	TimeServer string `json:"timeServer"`
<<<<<<< HEAD
	// InterfaceMTU to configure the MTU for the device which send a DHCP discovery.
	// +kubebuilder:validation:Minimum: 96
	// +kubebuilder:validation:Maximum: 9036
	InterfaceMTU uint32 `json:"interfaceMTU"`
=======
>>>>>>> cd7f46a9
}

// VPCDHCPRange defines the DHCP range for the subnet if DHCP server is enabled
type VPCDHCPRange struct {
	// Start is the start IP address of the DHCP range
	Start string `json:"start,omitempty"`
	// End is the end IP address of the DHCP range
	End string `json:"end,omitempty"`
}

// VPCStaticRoute defines the static route for the VPC
type VPCStaticRoute struct {
	// Prefix for the static route (mandatory), e.g. 10.42.0.0/24
	Prefix string `json:"prefix,omitempty"`
	// NextHops for the static route (at least one is required), e.g. 10.99.0.0
	NextHops []string `json:"nextHops,omitempty"`
}

// VPCStatus defines the observed state of VPC
type VPCStatus struct{}

// +kubebuilder:object:root=true
// +kubebuilder:subresource:status
// +kubebuilder:resource:categories=hedgehog;fabric
// +kubebuilder:printcolumn:name="IPv4NS",type=string,JSONPath=`.spec.ipv4Namespace`,priority=0
// +kubebuilder:printcolumn:name="VLANNS",type=string,JSONPath=`.spec.vlanNamespace`,priority=0
// +kubebuilder:printcolumn:name="Subnets",type=string,JSONPath=`.spec.subnets`,priority=1
// +kubebuilder:printcolumn:name="VNI",type=string,JSONPath=`.status.vni`,priority=1
// +kubebuilder:printcolumn:name="Age",type=date,JSONPath=`.metadata.creationTimestamp`,priority=0
// VPC is Virtual Private Cloud, similar to the public cloud VPC it provides an isolated private network for the
// resources with support for multiple subnets each with user-provided VLANs and on-demand DHCP.
type VPC struct {
	metav1.TypeMeta   `json:",inline"`
	metav1.ObjectMeta `json:"metadata,omitempty"`

	// Spec is the desired state of the VPC
	Spec VPCSpec `json:"spec,omitempty"`
	// Status is the observed state of the VPC
	Status VPCStatus `json:"status,omitempty"`
}

const KindVPC = "VPC"

//+kubebuilder:object:root=true

// VPCList contains a list of VPC
type VPCList struct {
	metav1.TypeMeta `json:",inline"`
	metav1.ListMeta `json:"metadata,omitempty"`
	Items           []VPC `json:"items"`
}

func init() {
	SchemeBuilder.Register(&VPC{}, &VPCList{})
}

var (
	_ meta.Object     = (*VPC)(nil)
	_ meta.ObjectList = (*VPCList)(nil)
)

func (vpcList *VPCList) GetItems() []meta.Object {
	items := make([]meta.Object, len(vpcList.Items))
	for i := range vpcList.Items {
		items[i] = &vpcList.Items[i]
	}

	return items
}

func (vpc *VPCSpec) IsSubnetIsolated(subnetName string) bool {
	if subnet, ok := vpc.Subnets[subnetName]; ok && subnet.Isolated != nil {
		return *subnet.Isolated
	}

	return vpc.DefaultIsolated
}

func (vpc *VPCSpec) IsSubnetRestricted(subnetName string) bool {
	if subnet, ok := vpc.Subnets[subnetName]; ok && subnet.Restricted != nil {
		return *subnet.Restricted
	}

	return vpc.DefaultRestricted
}

func (vpc *VPC) Default() {
	meta.DefaultObjectMetadata(vpc)

	if vpc.Spec.IPv4Namespace == "" {
		vpc.Spec.IPv4Namespace = DefaultIPv4Namespace
	}
	if vpc.Spec.VLANNamespace == "" {
		vpc.Spec.VLANNamespace = wiringapi.DefaultVLANNamespace
	}

	if vpc.Labels == nil {
		vpc.Labels = map[string]string{}
	}

	wiringapi.CleanupFabricLabels(vpc.Labels)

	vpc.Labels[LabelIPv4NS] = vpc.Spec.IPv4Namespace
	vpc.Labels[LabelVLANNS] = vpc.Spec.VLANNamespace

	for _, subnet := range vpc.Spec.Subnets {
		cidr, err := iputil.ParseCIDR(subnet.Subnet)
		if err != nil {
			continue
		}

		if subnet.Gateway == "" {
			subnet.Gateway = cidr.Gateway.String()
		}

		if prefixLen, _ := cidr.Subnet.Mask.Size(); prefixLen > 30 {
			continue
		}

		if !subnet.DHCP.Enable {
			if subnet.DHCP.Range != nil && subnet.DHCP.Range.Start == "" && subnet.DHCP.Range.End == "" {
				subnet.DHCP.Range = nil
			}

			continue
		}

		start := cidr.DHCPRangeStart.String()
		end := cidr.DHCPRangeEnd.String()

		if subnet.DHCP.Range == nil {
			subnet.DHCP.Range = &VPCDHCPRange{}
		}
		if subnet.DHCP.Range.Start == "" {
			subnet.DHCP.Range.Start = start
		}
		if subnet.DHCP.Range.End == "" {
			subnet.DHCP.Range.End = end
		}
		subnet.DHCP.InterfaceMTU = 9036 // Magic number should be named constant somewhere.
	}
}

func (vpc *VPC) Validate(ctx context.Context, kube client.Reader, fabricCfg *meta.FabricConfig) (admission.Warnings, error) {
	if err := meta.ValidateObjectMetadata(vpc); err != nil {
		return nil, errors.Wrapf(err, "failed to validate metadata")
	}

	if len(vpc.Name) > 11 {
		return nil, errors.Errorf("name %s is too long, must be <= 11 characters", vpc.Name)
	}
	if vpc.Spec.IPv4Namespace == "" {
		return nil, errors.Errorf("ipv4Namespace is required")
	}
	if vpc.Spec.VLANNamespace == "" {
		return nil, errors.Errorf("vlanNamespace is required")
	}
	if len(vpc.Spec.Subnets) == 0 {
		return nil, errors.Errorf("at least one subnet is required")
	}
	if len(vpc.Spec.Subnets) > 20 {
		return nil, errors.Errorf("too many subnets, max is 20")
	}

	subnets := []*net.IPNet{}
	vlans := map[uint16]bool{}
	for subnetName, subnetCfg := range vpc.Spec.Subnets {
		if subnetCfg.Subnet == "" {
			return nil, errors.Errorf("subnet %s: missing subnet", subnetName)
		}

		_, ipNet, err := net.ParseCIDR(subnetCfg.Subnet)
		if err != nil {
			return nil, errors.Wrapf(err, "subnet %s: failed to parse subnet %s", subnetName, subnetCfg.Subnet)
		}

		if prefixLen, _ := ipNet.Mask.Size(); prefixLen > 30 {
			return nil, errors.Errorf("subnet %s: prefix length %d is too large, must be <= 30", subnetName, prefixLen)
		}

		if fabricCfg != nil {
			for _, reserved := range fabricCfg.ParsedReservedSubnets() {
				if reserved.Contains(ipNet.IP) {
					return nil, errors.Errorf("subnet %s: subnet %s is reserved", subnetName, subnetCfg.Subnet)
				}
			}
		}

		if subnetCfg.Gateway == "" {
			return nil, errors.Errorf("subnet %s: gateway is required", subnetName)
		}

		gateway := net.ParseIP(subnetCfg.Gateway)
		if !ipNet.Contains(gateway) {
			return nil, errors.Errorf("subnet %s: gateway %s is not in the subnet", subnetName, subnetCfg.Gateway)
		}

		if subnetCfg.VLAN == 0 {
			return nil, errors.Errorf("subnet %s: vlan is required", subnetName)
		}
		vlans[subnetCfg.VLAN] = true

		subnets = append(subnets, ipNet)

		if subnetCfg.DHCP.Relay != "" && subnetCfg.DHCP.Enable {
			return nil, errors.Errorf("subnet %s: dhcp relay and dhcp server cannot be enabled at the same time", subnetName)
		}

		if subnetCfg.DHCP.Relay != "" {
			_, _, err := net.ParseCIDR(subnetCfg.DHCP.Relay)
			if err != nil {
				return nil, errors.Wrapf(err, "subnet %s: failed to parse dhcp relay %s", subnetName, subnetCfg.DHCP.Relay)
			}
		}

		if subnetCfg.DHCP.PXEURL != "" && !subnetCfg.DHCP.Enable {
			return nil, errors.Errorf("subnet %s: pxeURL is set but dhcp is disabled", subnetName)
		}
		if subnetCfg.DHCP.DNSServer != "" && !subnetCfg.DHCP.Enable {
			return nil, errors.Errorf("subnet %s: DNSServer is set but dhcp is disabled", subnetName)
		}
		if subnetCfg.DHCP.TimeServer != "" && !subnetCfg.DHCP.Enable {
			return nil, errors.Errorf("subnet %s: TimeServer is set but dhcp is disabled", subnetName)
		}
<<<<<<< HEAD

=======
>>>>>>> cd7f46a9
		if subnetCfg.DHCP.Enable {
			if fabricCfg != nil && !fabricCfg.DHCPMode.IsMultiNSDHCP() {
				if vpc.Spec.IPv4Namespace != DefaultIPv4Namespace {
					return nil, errors.Errorf("subnet %s: DHCP is not supported for non-default IPv4Namespace in the current Fabric config", subnetName)
				}
				if vpc.Spec.VLANNamespace != wiringapi.DefaultVLANNamespace {
					return nil, errors.Errorf("subnet %s: DHCP is not supported for non-default VLANNamespace in the current Fabric config", subnetName)
				}
			}

			if subnetCfg.DHCP.Range == nil {
				return nil, errors.Errorf("subnet %s: dhcp range is required", subnetName)
			}
			if subnetCfg.DHCP.Range.Start == "" {
				return nil, errors.Errorf("subnet %s: dhcp range start is required", subnetName)
			}

			ip := net.ParseIP(subnetCfg.DHCP.Range.Start)
			if ip == nil {
				return nil, errors.Errorf("subnet %s: invalid dhcp range start %s", subnetName, subnetCfg.DHCP.Range.Start)
			}
			if ip.Equal(ipNet.IP) {
				return nil, errors.Errorf("subnet %s: dhcp range start %s is equal to subnet", subnetName, subnetCfg.DHCP.Range.Start)
			}
			if ip.Equal(gateway) {
				return nil, errors.Errorf("subnet %s: dhcp range start %s is equal to gateway", subnetName, subnetCfg.DHCP.Range.Start)
			}
			if !ipNet.Contains(ip) {
				return nil, errors.Errorf("subnet %s: dhcp range start %s is not in the subnet", subnetName, subnetCfg.DHCP.Range.Start)
			}
			if ip := net.ParseIP(subnetCfg.DHCP.DNSServer); ip == nil && len(subnetCfg.DHCP.DNSServer) > 0 {
				return nil, errors.Errorf("subnet %s: dns address is not a valid IP", subnetName)
			}
<<<<<<< HEAD

			if ip := net.ParseIP(subnetCfg.DHCP.TimeServer); ip == nil {
				return nil, errors.Errorf("subnet %s: time server address is not a valid IP or a valid fqdn", subnetName)
			}

			if subnetCfg.DHCP.InterfaceMTU > 9036 {
				return nil, errors.Errorf("subnet %s: MTU cannot be set greater than 9036", subnetName)
			}
=======
>>>>>>> cd7f46a9

			if ip := net.ParseIP(subnetCfg.DHCP.TimeServer); ip == nil {
				return nil, errors.Errorf("subnet %s: time server address is not a valid IP or a valid fqdn", subnetName)
			}
			if subnetCfg.DHCP.Range.End == "" {
				return nil, errors.Errorf("subnet %s: dhcp range end is required", subnetName)
			}

			ip = net.ParseIP(subnetCfg.DHCP.Range.End)
			if ip == nil {
				return nil, errors.Errorf("subnet %s: invalid dhcp range end %s", subnetName, subnetCfg.DHCP.Range.End)
			}
			if ip.Equal(ipNet.IP) {
				return nil, errors.Errorf("subnet %s: dhcp range end %s is equal to subnet", subnetName, subnetCfg.DHCP.Range.End)
			}
			if ip.Equal(gateway) {
				return nil, errors.Errorf("subnet %s: dhcp range end %s is equal to gateway", subnetName, subnetCfg.DHCP.Range.End)
			}
			if !ipNet.Contains(ip) {
				return nil, errors.Errorf("subnet %s: dhcp range end %s is not in the subnet", subnetName, subnetCfg.DHCP.Range.End)
			}

			// TODO check start < end
		} else {
			if subnetCfg.DHCP.Range != nil && (subnetCfg.DHCP.Range.Start != "" || subnetCfg.DHCP.Range.End != "") {
				return nil, errors.Errorf("dhcp range start or end is set but dhcp is disabled")
			}
		}
	}

	if len(vlans) != len(vpc.Spec.Subnets) {
		return nil, errors.Errorf("duplicate subnet VLANs")
	}

	if err := iputil.VerifyNoOverlap(subnets); err != nil {
		return nil, errors.Wrapf(err, "failed to verify no overlap subnets")
	}

	for permitIdx, permit := range vpc.Spec.Permit {
		if len(permit) < 2 {
			return nil, errors.Errorf("each permit policy must have at least 2 subnets in it")
		}

		subnets := map[string]bool{}
		for _, subnetName := range permit {
			if _, ok := vpc.Spec.Subnets[subnetName]; !ok {
				return nil, errors.Errorf("permit policy #%d: subnet %s not found", permitIdx, subnetName)
			}

			subnets[subnetName] = true
		}

		if len(subnets) != len(permit) {
			return nil, errors.Errorf("permit policy #%d: duplicate subnets", permitIdx)
		}
	}

	for idx, staticRoute := range vpc.Spec.StaticRoutes {
		if staticRoute.Prefix == "" {
			return nil, errors.Errorf("static route #%d: prefix is required", idx)
		}

		ip, ipNet, err := net.ParseCIDR(staticRoute.Prefix)
		if err != nil {
			return nil, errors.Wrapf(err, "static route #%d: failed to parse prefix %s", idx, staticRoute.Prefix)
		}

		if !ipNet.IP.Equal(ip) {
			return nil, errors.Errorf("static route #%d: prefix %s is invalid: inconsistent IP address and mask", idx, staticRoute.Prefix)
		}

		if len(staticRoute.NextHops) == 0 {
			return nil, errors.Errorf("static route #%d: at least one next hop is required", idx)
		}
	}

	if kube != nil {
		// TODO Can we rely on Validation webhook for cross VPC subnet? if not - main VPC subnet validation should happen in the VPC controller

		ipNs := &IPv4Namespace{}
		err := kube.Get(ctx, types.NamespacedName{Name: vpc.Spec.IPv4Namespace, Namespace: vpc.Namespace}, ipNs)
		if err != nil {
			if apierrors.IsNotFound(err) {
				return nil, errors.Errorf("IPv4Namespace %s not found", vpc.Spec.IPv4Namespace)
			}

			return nil, errors.Wrapf(err, "failed to get IPv4Namespace %s", vpc.Spec.IPv4Namespace) // TODO replace with some internal error to not expose to the user
		}

		vlanNs := &wiringapi.VLANNamespace{}
		err = kube.Get(ctx, types.NamespacedName{Name: vpc.Spec.VLANNamespace, Namespace: vpc.Namespace}, vlanNs)
		if err != nil {
			if apierrors.IsNotFound(err) {
				return nil, errors.Errorf("VLANNamespace %s not found", vpc.Spec.VLANNamespace)
			}

			return nil, errors.Wrapf(err, "failed to get VLANNamespace %s", vpc.Spec.VLANNamespace) // TODO replace with some internal error to not expose to the user
		}

		for subnetName, subnetCfg := range vpc.Spec.Subnets {
			_, vpcSubnet, err := net.ParseCIDR(subnetCfg.Subnet)
			if err != nil {
				return nil, errors.Wrapf(err, "failed to parse vpc subnet %s", subnetCfg.Subnet)
			}

			ok := false
			for _, ipNsSubnetCfg := range ipNs.Spec.Subnets {
				_, ipNsSubnet, err := net.ParseCIDR(ipNsSubnetCfg)
				if err != nil {
					return nil, errors.Wrapf(err, "failed to parse IPv4Namespace %s subnet %s", vpc.Spec.IPv4Namespace, ipNsSubnetCfg)
				}

				if ipNsSubnet.Contains(vpcSubnet.IP) {
					ok = true

					break
				}
			}

			if !ok {
				return nil, errors.Errorf("vpc subnet %s (%s) doesn't belong to the IPv4Namespace %s", subnetName, subnetCfg.Subnet, vpc.Spec.IPv4Namespace)
			}

			if !vlanNs.Spec.Contains(subnetCfg.VLAN) {
				return nil, errors.Errorf("vpc subnet %s (%s) vlan %d doesn't belong to the VLANNamespace %s", subnetName, subnetCfg.Subnet, subnetCfg.VLAN, vpc.Spec.VLANNamespace)
			}
		}

		vpcs := &VPCList{}
		err = kube.List(ctx, vpcs, client.MatchingLabels{
			LabelIPv4NS: vpc.Spec.IPv4Namespace,
		})
		if err != nil {
			return nil, errors.Wrapf(err, "failed to list VPCs") // TODO replace with some internal error to not expose to the user
		}

		for _, other := range vpcs.Items {
			if other.Name == vpc.Name {
				continue
			}
			if other.Spec.IPv4Namespace != vpc.Spec.IPv4Namespace {
				continue
			}

			for _, otherSubnet := range other.Spec.Subnets {
				_, otherNet, err := net.ParseCIDR(otherSubnet.Subnet)
				if err != nil {
					return nil, errors.Wrapf(err, "failed to parse subnet %s", otherSubnet.Subnet)
				}

				for _, subnet := range subnets {
					if subnet.Contains(otherNet.IP) {
						return nil, errors.Errorf("subnet %s overlaps with subnet %s of VPC %s", subnet.String(), otherSubnet.Subnet, other.Name)
					}
				}
			}
		}

		vpcs = &VPCList{}
		err = kube.List(ctx, vpcs, client.MatchingLabels{
			LabelVLANNS: vpc.Spec.VLANNamespace,
		})
		if err != nil {
			return nil, errors.Wrapf(err, "failed to list VPCs") // TODO replace with some internal error to not expose to the user
		}

		for _, other := range vpcs.Items {
			if other.Name == vpc.Name {
				continue
			}
			if other.Spec.VLANNamespace != vpc.Spec.VLANNamespace {
				continue
			}

			for _, otherSubnet := range other.Spec.Subnets {
				for _, subnet := range vpc.Spec.Subnets {
					if subnet.VLAN == otherSubnet.VLAN {
						return nil, errors.Errorf("vlan %d is already used by other VPC", subnet.VLAN)
					}
				}
			}
		}
	}

	return nil, nil
}<|MERGE_RESOLUTION|>--- conflicted
+++ resolved
@@ -85,13 +85,10 @@
 	DNSServer string `json:"dnsServer"`
 	// TimeServer address to configure NTP time server for this particular segment such 10.10.10.2
 	TimeServer string `json:"timeServer"`
-<<<<<<< HEAD
 	// InterfaceMTU to configure the MTU for the device which send a DHCP discovery.
 	// +kubebuilder:validation:Minimum: 96
 	// +kubebuilder:validation:Maximum: 9036
 	InterfaceMTU uint32 `json:"interfaceMTU"`
-=======
->>>>>>> cd7f46a9
 }
 
 // VPCDHCPRange defines the DHCP range for the subnet if DHCP server is enabled
@@ -316,10 +313,6 @@
 		if subnetCfg.DHCP.TimeServer != "" && !subnetCfg.DHCP.Enable {
 			return nil, errors.Errorf("subnet %s: TimeServer is set but dhcp is disabled", subnetName)
 		}
-<<<<<<< HEAD
-
-=======
->>>>>>> cd7f46a9
 		if subnetCfg.DHCP.Enable {
 			if fabricCfg != nil && !fabricCfg.DHCPMode.IsMultiNSDHCP() {
 				if vpc.Spec.IPv4Namespace != DefaultIPv4Namespace {
@@ -353,7 +346,6 @@
 			if ip := net.ParseIP(subnetCfg.DHCP.DNSServer); ip == nil && len(subnetCfg.DHCP.DNSServer) > 0 {
 				return nil, errors.Errorf("subnet %s: dns address is not a valid IP", subnetName)
 			}
-<<<<<<< HEAD
 
 			if ip := net.ParseIP(subnetCfg.DHCP.TimeServer); ip == nil {
 				return nil, errors.Errorf("subnet %s: time server address is not a valid IP or a valid fqdn", subnetName)
@@ -362,11 +354,9 @@
 			if subnetCfg.DHCP.InterfaceMTU > 9036 {
 				return nil, errors.Errorf("subnet %s: MTU cannot be set greater than 9036", subnetName)
 			}
-=======
->>>>>>> cd7f46a9
 
 			if ip := net.ParseIP(subnetCfg.DHCP.TimeServer); ip == nil {
-				return nil, errors.Errorf("subnet %s: time server address is not a valid IP or a valid fqdn", subnetName)
+				return nil, errors.Errorf("subnet %s: time server address is not a valid IP", subnetName)
 			}
 			if subnetCfg.DHCP.Range.End == "" {
 				return nil, errors.Errorf("subnet %s: dhcp range end is required", subnetName)
